site_name: Performance Portability
extra_javascript:
  - 'https://cdnjs.cloudflare.com/ajax/libs/mathjax/2.7.0/MathJax.js?config=TeX-MML-AM_CHTML'
markdown_extensions:
  - admonition
  - codehilite(guess_lang=false)
  - toc(permalink=true)
  - pymdownx.arithmatex
  - pymdownx.betterem(smart_enable=all)
  - pymdownx.caret
  - pymdownx.critic
  - pymdownx.emoji:
      emoji_generator: !!python/name:pymdownx.emoji.to_svg
  - pymdownx.inlinehilite
  - pymdownx.magiclink
  - pymdownx.mark
  - pymdownx.smartsymbols
  - pymdownx.superfences
  - pymdownx.tasklist(custom_checkbox=true)
  - pymdownx.tilde
  - markdown_include.include:
      base_path: docs
theme: 'material'
#theme_dir: 'theme/material/'
<<<<<<< HEAD
=======
site_favicon: favicon.ico
>>>>>>> bb4b86ce
extra:
  palette:
    primary: 'green'
    accent: 'yellow'
  logo: 'images/oos.png'
pages:
- Introduction: index.md
- Office of Science Facilities:
    - Overview: facilities/overview.md
    - Tools: facilities/tools.md
    - Comparison: facilities/comparison.md
- Performance Portability:
    - Overview and Definition: perfport/definition.md
    - Measurements: 
        - Measurement Techniques: perfport/measurements/index.md
        - Collecting Roofline on KNL: perfport/measurements/knl.md
        - Collecting Roofline on GPUs: perfport/measurements/gpu.md
    - Approaches:
        - Libraries: perfport/libraries/index.md
        - Directives:
            - OpenACC: perfport/directives/openacc.md
            - OpenMP: perfport/directives/openmp.md
        - Frameworks:
            - Kokkos: perfport/frameworks/kokkos.md
            - RAJA: perfport/frameworks/raja.md
        - DSL: perfport/dsl/index.md
    - Case Studies:
        - BoxLib:
          - Overview: case_studies/amr/overview.md
          - Parallelism: case_studies/amr/parallelism.md
          - Code Structure: case_studies/amr/code_structure.md
          - Geometric Multigrid: case_studies/amr/multigrid.md
          - Implementations:
            - Kokkos: case_studies/amr/kokkos_implementation.md
            - OpenMP 4.x: case_studies/amr/openmp_implementation.md
          - Performance: case_studies/amr/performance_comparison.md
        - BGW: 
          - Overview: case_studies/gw/index.md
          - Code structure: case_studies/gw/code_structure.md
          - Implementations:
            - Kokkos: case_studies/gw/kokkos_implementation.md
            - OpenMP 4.x: case_studies/gw/openmp_implementation.md
          - Summary: case_studies/gw/summary.md
        - QCD:
          - Overview: case_studies/qcd/overview.md
          - Code Structure: case_studies/qcd/code_structure.md
          - Implementations:
            - Kokkos: case_studies/qcd/kokkos_implementation.md
          - Results: case_studies/qcd/results_summary.md
        - NekBone: case_studies/nek/index.md
        - MD: case_studies/md/index.md
    - Summary: perfport/summary/index.md
- Other Resources: resources.md
# see Brandon's markdown demo page here:
#- Demo: demo/demo.md<|MERGE_RESOLUTION|>--- conflicted
+++ resolved
@@ -22,10 +22,7 @@
       base_path: docs
 theme: 'material'
 #theme_dir: 'theme/material/'
-<<<<<<< HEAD
-=======
 site_favicon: favicon.ico
->>>>>>> bb4b86ce
 extra:
   palette:
     primary: 'green'
