--- conflicted
+++ resolved
@@ -1,5 +1,22 @@
-<<<<<<< HEAD
-Tim and Bronson to Write
+# Domain-Specific Languages (DSLs)
+
+##Introduction 
+
+Domain-Specific Languages (DSLs) offer the possibility of expressing computation 
+at a very high level of abstraction, rendering the mechanics of running on complex 
+modern platforms much more tractable. Given the level of abstraction afforded by DSLs, they
+can be used to produce very portable code. 
+But, the performance of a DSL relies on the ability of the
+compilers and runtime to effectively exploit architectural details (like the hardware 
+and software environments) to carry out the high-level operations specified by the DSL programmer. 
+
+The actual implementation of DSLs can include annotations that are used to extend a general purpose
+language (e.g. C or Fortran) or DSLs that are embedded in higher-level languages like Lua, Python, or R.  
+
+Given the current state-of-the-art for DSLs, they are seldom adopted for new code projects, except
+as proof-of-principle exercises. Nevertheless, several HPC DSLs do exist, and if their structure is
+congruent to a particular problem or set of problems, experimentation with this programming model 
+could prove fruitful. 
 
 ##Examples
 
@@ -50,7 +67,6 @@
 
 ![CoreNEURON pipeline](CoreNEURONPipeline.png)
 
-
 ####References
 
 1. M. L. Hines and N. T. Carnevale, ["Expanding NEURON's Repertoire of
@@ -63,29 +79,7 @@
 
 3. <a name="nmodl_blog_post"></a>[Nerd Food: Tooling in Computational Neuroscience - Part I: NEURON](http://mcraveiro.blogspot.com/2015/11/nerd-food-tooling-in-computational.html)
 
-
-=======
-# Domain-Specific Languages (DSLs)
-
-##Introduction 
-
-Domain-Specific Languages (DSLs) offer the possibility of expressing computation 
-at a very high level of abstraction, rendering the mechanics of running on complex 
-modern platforms much more tractable. Given the level of abstraction afforded by DSLs, they
-can be used to produce very portable code. 
-But, the performance of a DSL relies on the ability of the
-compilers and runtime to effectively exploit architectural details (like the hardware 
-and software environments) to carry out the high-level operations specified by the DSL programmer. 
-
-The actual implementation of DSLs can include annotations that are used to extend a general purpose
-language (e.g. C or Fortran) or DSLs that are embedded in higher-level languages like Lua, Python, or R.  
-
-Given the current state-of-the-art for DSLs, they are seldom adopted for new code projects, except
-as proof-of-principle exercises. Nevertheless, several HPC DSLs do exist, and if their structure is
-congruent to a particular problem or set of problems, experimentation with this programming model 
-could prove fruitful. 
-
-## Example DSLs for HPC
+## Other Example DSLs for HPC
 
 * [Ebb](http://ebblang.org/) is a DSL for the solution of partial differential equations on meshes. 
 
@@ -94,4 +88,4 @@
 * [QDP++](http://usqcd-software.github.io/qdpxx/) is a data-parallel programming environment for Lattice QCD.
 
 * [The Tensor Contraction Engine](http://www.csc.lsu.edu/~gb/TCE/) is a DSL that allows chemists to specify the computation of tensor contractions encountered in many-body quantum calculations.
->>>>>>> 441ec465
+
